--- conflicted
+++ resolved
@@ -12,23 +12,9 @@
 #   Email (str):       The email address with which the user can be contacted.
 #                      Should match the ActiveDirectory 'mail' attribute.
 #   RequestId (str):   Ticketing system tracking number of a new user request.
-<<<<<<< HEAD
 #   Path (str):        Set a path element to the IAM user resource. Optional.
 #   Tags (list(dict)): List of tags to attach to the user. Optional.
 
-users:
-- Name: ashley
-  CN: Ashley Gould
-  Email: ashley@example.com
-  RequestId: RIT0012340
-  Path: admin
-  Tags:
-  - Key: role
-    Value: admin
-  - Key: birthday
-    Value: 3-23-1992
-- Name: kalila
-=======
 
 users:
 - Name: ashley
@@ -38,15 +24,11 @@
   RequestId: RIT0012340
 - Name: kalila
   Ensure: present
->>>>>>> d67ff40e
   CN: Kalila Bidpai
   Email: kalila@example.com
   RequestId: RIT0012341
 - Name: dimna
-<<<<<<< HEAD
-=======
   Ensure: present
->>>>>>> d67ff40e
   CN: Dimna Bidpai
   Email: dimna@example.com
   RequestId: RIT0012342