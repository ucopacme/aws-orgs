--- conflicted
+++ resolved
@@ -640,13 +640,8 @@
 def main():
     args = docopt(__doc__)
     log = get_logger(args)
-<<<<<<< HEAD
+    log.debug("%s: args:\n%s" % (__name__, args))
     auth_spec = validate_spec_file(log, args['--spec-file'], 'auth_spec')
-=======
-    log.debug("%s: args:\n%s" % (__name__, args))
-
-    auth_spec = validate_spec_file(log, args['--spec-file'], 'auth')
->>>>>>> 27dbe4e7
     org_client = boto3.client('organizations')
     validate_master_id(org_client, auth_spec)
     credentials = get_assume_role_credentials(
