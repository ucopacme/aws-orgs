--- conflicted
+++ resolved
@@ -721,7 +721,7 @@
     return None
 
 
-<<<<<<< HEAD
+#<<<<<<< HEAD
 def update_role_tags(args, log, iam_client, account_name, role, tags):
     '''
     Compare existing role tags to what is in spec and adjust as needed
@@ -732,32 +732,46 @@
         log.info("Updating tags in role '{}' in account '{}'".format(
                 role.name, account_name))
         if args['--exec']:
-            iam_client.tag_role(
-                RoleName=role.role_name,
-                Tags=tags,
-            )
-    if tags is None and role.tags:
-        tag_keys = [tag['Key'] for tag in role.tags]
-        log.info("Removing tags {} from role '{}' in account '{}'".format(
-                tag_keys, role.name, account_name))
-        if args['--exec']:
-            iam_client.untag_role(
-                RoleName=role.role_name,
-                TagKeys=tag_keys,
-            )
-=======
-def update_role_tags(iam_client, role, tags):
-    if role.tags is not None:
-        iam_client.untag_role(
-            RoleName=role.role_name,
-            TagKeys=[tag['Key'] for tag in role.tags],
-        )
-    if tags is not None:
-        iam_client.tag_role(
-            RoleName=role.role_name,
-            Tags=tags,
-        )
->>>>>>> edceabb0
+            if role.tags is not None:
+                iam_client.untag_role(
+                    RoleName=role.role_name,
+                    TagKeys=[tag['Key'] for tag in role.tags],
+                )
+            if tags is not None:
+                iam_client.tag_role(
+                    RoleName=role.role_name,
+                    Tags=tags,
+                )
+
+
+
+
+#            iam_client.tag_role(
+#                RoleName=role.role_name,
+#                Tags=tags,
+#            )
+#    if tags is None and role.tags:
+#        tag_keys = [tag['Key'] for tag in role.tags]
+#        log.info("Removing tags {} from role '{}' in account '{}'".format(
+#                tag_keys, role.name, account_name))
+#        if args['--exec']:
+#            iam_client.untag_role(
+#                RoleName=role.role_name,
+#                TagKeys=tag_keys,
+#            )
+#=======
+#def update_role_tags(iam_client, role, tags):
+#    if role.tags is not None:
+#        iam_client.untag_role(
+#            RoleName=role.role_name,
+#            TagKeys=[tag['Key'] for tag in role.tags],
+#        )
+#    if tags is not None:
+#        iam_client.tag_role(
+#            RoleName=role.role_name,
+#            Tags=tags,
+#        )
+#>>>>>>> prerelease-0.3.1
 
 
 def create_role(args, log, role, iam_client, d_spec, account_name, path_spec, tags, policy_doc):
@@ -835,17 +849,8 @@
         if args['--exec']:
             iam_client.update_role(
                 RoleName=role.role_name,
-<<<<<<< HEAD
                 MaxSessionDuration=role_duration,
             )
-=======
-                MaxSessionDuration=d_spec['Duration'])
-    if role.tags != tags:
-        log.info("Updating tags in role '{}' in account '{}'".format(
-                role.name, account_name))
-        if args['--exec']:
-            update_role_tags(iam_client, role, tags)
->>>>>>> edceabb0
 
 
 def manage_attached_role_policies(args, log, role, iam_client, policy_list, account_name, auth_spec):
