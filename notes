
__________________
TODO project:

DONE finish README file
DONE document spec-file structure
DONE create setup.py and package project
DONE pull functions out of __init__ into new module

CONSIDER:
a single interface executible with operation modes for all tasks:
  organization, accounts, users, delegation
a single spec file awsorgs.conf which includes all the verious spec files
create a class to store args, logger, specs and 'deployed' dict for passing
  to functions
devise workflow for using this in real service context:
  change mgmt process
  data in git/s3
  log to cloudwatch
  run from lambda/jenkins






__________________
utils.py

TODO:
in munge_path() check if default_path is defined or not
DONE validate_spec() warn if spec contains non-defined attributes?

CONSIDER:
should validate_spec() return a possibly altered specl? (e.g. value = 'default')








__________________
TODO awsorgs.py:

change 'policy' to sc_policy everywhere
NA have exeptions write to logger. how?
NA in logger: prepend timestamp to messages
add unit testing
NA make logger write to different url
scan_deployed_accounts: fix 'NextToken' logic.

DONE make master_id check a function. import into accounts.
DONE control order of organization tasks
DONE get rid of globals
DONE make spec-file input and report output similar
DONE create documentation (pydoc)
DONE validate/sanitize org_spec input
DONE get rid of var change_counter
DONE send messages to a text accumutator or ??  
DONE in aws-orgs.manage_accounts:
  DONE test account creation status running move_account()
DONE in specify_policy_content: test keys exist
DONE in manage_policy_attachments raise error when:
    DONE detaching default policy
    DONE attaching to an absent ou
DONE in manage_policies: dont delete a policy attached to an ou




__________________
TODO accounts.py:

DONE import more functions from awsorgs
DONE account creation
DONE fill out validate_account_spec_file()
DONE in scan_deployed_accounts:
  DONE crosscheck fully created accounts against States=['SUCCEEDED'])['CreateAccountStatuses']

CONSIDER:
add spec param 'require_team' as boolean:
  enforce use of Team attribute on managed accounts
parse account names for compliance
account-spec details allowed values for name components





__________________
auth.py:

BUGS:
custom policy not updating
policy attached to group not getting detached when commented out in auth-spec


TODO:

document spec structures
when reporting roles, handle service roles as well as 'AWS' roles
IN PROGRESS validate policy specs
add 'Exclude' attribute to groups and delegations for when 'ALL' is specified
delete unused custom policies
in delegation report list accounts in alphabetical order
report unmanaged iam resources in all accounts
recreate role,policy if path changes
incorporate theading

DONE create_groups: use boto group resourse
DONE create_groups: after deleting a group, remove it from deployed['groups']
DONE validate delegation specs
DONE handle 'ALL' special value in users[members]
DONE reconsider spec param auth_account
DONE handle 'ALL' special value in delegations[trusting_accounts]
DONE warn when a user does not exist when populating groups
DONE prevent deletion of org_access_role
DONE document all functions
DONE delete orphan delegations in accounts and groups
DONE insert account name when reporting assume role policies
DONE add debug option
DONE handle assigning group policies in auth account.
DONE check for custom policy updates
DONE get org root id
DONE report users, groups, roles
DONE report roles and policies
DONE create users
DONE create groups
DONE populate users in groups
DONE create custom policies
DONE attach policies to groups
DONE create roles
DONE populate roles in other org accounts.
DONE replace functions get_{client/resource}_for_assumed_role()

ISSUES:
how/where do we structure/deploy yaml data for teams specification?
  maybe place it in a db or ldap or redis?
  currently this resides in the spec-file used by accounts.py.

CONSIDER:
should group get deleted even if it still has users?
distinguish local only functions
create credentials for new users
email credentials new users
  requires an ses resource?
add options for reporting:
  allow separate reports for users, groups, delegations
  allow for multiple levels of detail in delegation reports
add spec param 'use_team_path' as boolean:
  require Team attribute for users
  append Path after team in munge_path()





    # delete unused custom policies
    # TODO: be sure this policy is one we actually manage first.  How??
    #policy = iam_resource.Policy(policy_arn)
    #if policy.attachment_count == '0':
    #    logger(log, "Deleting custom policy '%s' from account '%s'." %
    #            (policy_name, account_name))
    #    if args['--exec']:
    #        policy.delete()

# policy for group in trusted accoiunt to assume given role in trusting account.
{
  "Version": "2012-10-17",
  "Statement": {
    "Effect": "Allow",
    "Action": "sts:AssumeRole",
    "Resource": "arn:aws:iam::ACCOUNT-ID-WITHOUT-HYPHENS:role/PATH/ROLENAME"
  }
}



One liners:
aws iam list-policies| grep PolicyName| sort |less







references:
http://www.python-course.eu/python3_tests.php



## Example: using exceptions:

def get_root_id(org_client):
    """
    Query deployed AWS Organization for its Root ID.
    """
    try:
        root_id = org_client.list_roots()['Roots'][0]['Id']
        return root_id
    except NoCredentialsError as e:
        print sys.argv[0]
        print e
        print "at function:", inspect.getframeinfo(inspect.currentframe())[2]
        print "in module:", __name__
        raise SystemExit
    except ClientError as e:
        print e
        print "at function:", inspect.getframeinfo(inspect.currentframe())[2]
        print "in module:", __name__
        raise SystemExit








Use the response contained within the exception. Here is an example:

import boto3
from botocore.exceptions import ClientError

try:
    iam = boto3.client('iam')
    user = iam.create_user(UserName='fred')
    print "Created user: %s" % user
except ClientError as e:
    if e.response['Error']['Code'] == 'EntityAlreadyExists':
        print "User already exists"
    else:
        print "Unexpected error: %s" % e
The response dict in the exception will contain the following:

- ['Error']['Code'] e.g. 'EntityAlreadyExists' or 'ValidationError'
- ['ResponseMetadata']['HTTPStatusCode'] e.g. 400
- ['ResponseMetadata']['RequestId'] e.g. 'd2b06652-88d7-11e5-99d0-812348583a35'
- ['Error']['Message'] e.g. "An error occurred (EntityAlreadyExists) ..."
- ['Error']['Type'] e.g. 'Sender'





nice little bit of code:
        response = cf_client.describe_stack_events(
            StackName=stack_kwargs['StackName']
        )
        stack_exists = [d for d in response['StackEvents']
            if d['ResourceType'] == 'AWS::CloudFormation::Stack'
            and (d['ResourceStatus'] == 'CREATE_COMPLETE'
            or d['ResourceStatus'] == 'UPDATE_COMPLETE')
        ]
        print stack_exists




ISSUES:

Sat Jul 15 10:16:02 PDT 2017
[ashely@horus aws-orgs]$ ./accounts.py -v provision -s sample_input/account-spec-test0.yaml -d sample_input/ --exec
Traceback (most recent call last):
  File "./accounts.py", line 334, in <module>
    provision_accounts(log, session, args, deployed_accounts, account_spec)
  File "./accounts.py", line 294, in provision_accounts
    cf_client, args, log, a_spec['Name'], stack_kwargs)
  File "./accounts.py", line 223, in create_stack
    cf_client.create_change_set(**stack_kwargs)
  File "/usr/lib/python2.7/site-packages/botocore/client.py", line 253, in _api_call
    return self._make_api_call(operation_name, kwargs)
  File "/usr/lib/python2.7/site-packages/botocore/client.py", line 557, in _make_api_call
    raise error_class(parsed_response, operation_name)
botocore.exceptions.ClientError: An error occurred (ValidationError) when calling the CreateChangeSet operation: Stack:arn:aws:cloudformation:us-west-2:640965621536:stack/role-central-admin/9aaf0060-6980-11e7-802b-503acbd4dc61 is in CREATE_IN_PROGRESS state and can not be updated.








_________________________________________

Editing README.rst

http://docutils.sourceforge.net/rst.html
http://docutils.sourceforge.net/docs/user/rst/quickref.html

realtime .rst editor:
http://rst.ninjs.org




_________________________________________

using pip and setup.py

See:
https://packaging.python.org/en/latest/distributing.html
https://github.com/pypa/sampleproject
https://pypi.python.org/pypi?%3Aaction=list_classifiers


[ashely@horus ~]$ pip install --user -e aws/aws-orgs/
[ashely@horus ~]$ ll .local/lib/python2.7/site-packages/
total 8
-rw-rw-r--. 1 ashely ashely  27 Jul 10 13:51 aws-orgs.egg-link
-rw-rw-r--. 1 ashely ashely 221 Jul 10 13:51 easy-install.pth

[ashely@horus ~]$ cat .local/lib/python2.7/site-packages/aws-orgs.egg-link 
/home/ashely/aws/aws-orgs

[ashely@horus ~]$ cat .local/lib/python2.7/site-packages/easy-install.pth 
import sys; sys.__plen = len(sys.path)
/home/ashely/aws/aws-orgs
import sys; new = sys.path[sys.__plen:]; del sys.path[sys.__plen:]; p = getattr(sys, '__egginsert', 0); sys.path[p:p] = new; sys.__egginsert = p + len(new)





<<<<<<< HEAD
_________________________________________

login profile setup

agould@horus:~/.aws> aws iam create-login-profile --user-name agould --password 'XXXXXXXXXX!' --password-reset-required
{
    "LoginProfile": {
        "UserName": "agould", 
        "CreateDate": "2017-08-16T23:07:42.825Z", 
        "PasswordResetRequired": true
    }
}
agould@horus:~/.aws> aws iam create-access-key --user-name agould 
{
    "AccessKey": {
        "UserName": "agould", 
        "Status": "Active", 
        "CreateDate": "2017-08-16T23:17:44.609Z", 
        "SecretAccessKey": "XXXXXXXXXXXXXXXXXXXXXXXXXXXXXXXXXXXXXXXXXXXX", 
        "AccessKeyId": "XXXXXXXXXXXXXXXXXXXX"
    }
}
=======


should validate_spec() return a possibly altered spec or a bool?
example is setting a default value:

       if atype and 'values' in atype:
           log.debug("Allowed values for attrubute '%s': %s" %
                   (attr, atype['values']))
           if not spec[attr] in atype['values']:
               log.error("Value of attribute '%s' must be one of '%s'" %
                       (attr, atype['values']))
               valid_spec = False
               continue
           # assign 'default' value
           if 'default' in atype and not spec[attr]:
               log.debug("Assigning value '%s' to attrubute '%s'" %
                       (attr, atype['default']))
               spec[attr] = atype['default']
   if not valid_spec:
        return None
    else:
        return spec

"""
>>>>>>> 2ce15522
<|MERGE_RESOLUTION|>--- conflicted
+++ resolved
@@ -325,7 +325,30 @@
 
 
 
-<<<<<<< HEAD
+should validate_spec() return a possibly altered spec or a bool?
+example is setting a default value:
+
+       if atype and 'values' in atype:
+           log.debug("Allowed values for attrubute '%s': %s" %
+                   (attr, atype['values']))
+           if not spec[attr] in atype['values']:
+               log.error("Value of attribute '%s' must be one of '%s'" %
+                       (attr, atype['values']))
+               valid_spec = False
+               continue
+           # assign 'default' value
+           if 'default' in atype and not spec[attr]:
+               log.debug("Assigning value '%s' to attrubute '%s'" %
+                       (attr, atype['default']))
+               spec[attr] = atype['default']
+   if not valid_spec:
+        return None
+    else:
+        return spec
+
+
+
+
 _________________________________________
 
 login profile setup
@@ -348,29 +371,4 @@
         "AccessKeyId": "XXXXXXXXXXXXXXXXXXXX"
     }
 }
-=======
-
-
-should validate_spec() return a possibly altered spec or a bool?
-example is setting a default value:
-
-       if atype and 'values' in atype:
-           log.debug("Allowed values for attrubute '%s': %s" %
-                   (attr, atype['values']))
-           if not spec[attr] in atype['values']:
-               log.error("Value of attribute '%s' must be one of '%s'" %
-                       (attr, atype['values']))
-               valid_spec = False
-               continue
-           # assign 'default' value
-           if 'default' in atype and not spec[attr]:
-               log.debug("Assigning value '%s' to attrubute '%s'" %
-                       (attr, atype['default']))
-               spec[attr] = atype['default']
-   if not valid_spec:
-        return None
-    else:
-        return spec
-
-"""
->>>>>>> 2ce15522
+
